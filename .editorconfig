--- conflicted
+++ resolved
@@ -27,10 +27,6 @@
 [*.md]
 indent_style = space
 
-<<<<<<< HEAD
-
-=======
->>>>>>> 7a07f1e8
 # Tests don't get a line width restriction.  It's still a good idea to follow
 # the 79 character rule, but in the interests of clarity, tests often need to
 # violate it.
