## Installation

You can go multiple routes to setup and run Paperless:

-   [Use the script to setup a Docker install](#docker_script)
-   [Use the Docker compose templates](#docker)
-   [Build the Docker image yourself](#docker_build)
-   [Install Paperless-ngx directly on your system manually ("bare metal")](#bare_metal)
-   A user-maintained list of commercial hosting providers can be found [in the wiki](https://github.com/paperless-ngx/paperless-ngx/wiki/Related-Projects)

The Docker routes are quick & easy. These are the recommended routes.
This configures all the stuff from the above automatically so that it
just works and uses sensible defaults for all configuration options.
Here you find a cheat-sheet for docker beginners: [CLI
Basics](https://www.sehn.tech/refs/devops-with-docker/)

The bare metal route is complicated to setup but makes it easier should
you want to contribute some code back. You need to configure and run the
above mentioned components yourself.

### Use the Installation Script {#docker_script}

Paperless provides an interactive installation script to setup a Docker Compose
installation. The script asks for a couple configuration options, and will then create the
necessary configuration files, pull the docker image, start Paperless-ngx and create your superuser
account. The script essentially automatically performs the steps described in [Docker setup](#docker).

1.  Make sure that Docker and Docker Compose are [installed](https://docs.docker.com/engine/install/){:target="\_blank"}.

2.  Download and run the installation script:

    ```shell-session
    bash -c "$(curl --location --silent --show-error https://raw.githubusercontent.com/paperless-ngx/paperless-ngx/main/install-paperless-ngx.sh)"
    ```

    !!! note

        macOS users will need to install [gnu-sed](https://formulae.brew.sh/formula/gnu-sed) with support
        for running as `sed` as well as [wget](https://formulae.brew.sh/formula/wget).

### Use Docker Compose {#docker}

1.  Make sure that Docker and Docker Compose are [installed](https://docs.docker.com/engine/install/){:target="\_blank"}.

2.  Go to the [/docker/compose directory on the project
    page](https://github.com/paperless-ngx/paperless-ngx/tree/main/docker/compose){:target="\_blank"}
    and download one of the `docker-compose.*.yml` files, depending on which database backend
    you want to use. Place the files in a local directory and rename it `docker-compose.yml`. Download the
    `docker-compose.env` file and the `.env` file as well in the same directory.

    If you want to enable optional support for Office and other documents, download a
    file with `-tika` in the file name.

    !!! tip

        For new installations, it is recommended to use PostgreSQL as the
        database backend.

3.  Modify `docker-compose.yml` as needed. For example, you may want to change the paths to the
    consumption, media etc. directories to use 'bind mounts'.
    Find the line that specifies where to mount the directory, e.g.:

    ```yaml
    - ./consume:/usr/src/paperless/consume
    ```

    Replace the part _before_ the colon with a local directory of your choice:

    ```yaml
    - /home/jonaswinkler/paperless-inbox:/usr/src/paperless/consume
    ```

    You may also want to change the default port that the webserver will
    use from the default (8000) to something else, e.g. for port 8010:

    ```yaml
    ports:
        - 8010:8000
    ```

    **Rootless**

    !!! warning

        It is currently not possible to run the container rootless if additional languages are specified via `PAPERLESS_OCR_LANGUAGES`.

    If you want to run Paperless as a rootless container, you will need
    to do the following in your `docker-compose.yml`:

    -   set the `user` running the container to map to the `paperless`
        user in the container. This value (`user_id` below), should be
        the same id that `USERMAP_UID` and `USERMAP_GID` are set to in
        the next step. See `USERMAP_UID` and `USERMAP_GID`
        [here](configuration.md#docker).

    Your entry for Paperless should contain something like:

    > ```
    > webserver:
    >   image: ghcr.io/paperless-ngx/paperless-ngx:latest
    >   user: <user_id>
    > ```

4.  Modify `docker-compose.env` with any configuration options you'd like.
    See the [configuration documentation](configuration.md) for all options.

    You may also need to set `USERMAP_UID` and `USERMAP_GID` to
    the uid and gid of your user on the host system. Use `id -u` and
    `id -g` to get these. This ensures that both the container and the host
    user have write access to the consumption directory. If your UID
    and GID on the host system is 1000 (the default for the first normal
    user on most systems), it will work out of the box without any
    modifications. Run `id "username"` to check.

    !!! note

        You can utilize Docker secrets for configuration settings by
        appending `_FILE` to configuration values. For example [`PAPERLESS_DBUSER`](configuration.md#PAPERLESS_DBUSER)
        can be set using `PAPERLESS_DBUSER_FILE=/var/run/secrets/password.txt`.

    !!! warning

        Some file systems such as NFS network shares don't support file
        system notifications with `inotify`. When storing the consumption
        directory on such a file system, paperless will not pick up new
        files with the default configuration. You will need to use
        [`PAPERLESS_CONSUMER_POLLING`](configuration.md#PAPERLESS_CONSUMER_POLLING), which will disable inotify. See
        [here](configuration.md#polling).

5.  Run `docker compose pull`. This will pull the image from the GitHub container registry
    by default but you can change the image to pull from Docker Hub by changing the `image`
    line to `image: paperlessngx/paperless-ngx:latest`.

6.  To be able to login, you will need a "superuser". To create it,
    execute the following command:

    ```shell-session
    docker compose run --rm webserver createsuperuser
    ```

    or using docker exec from within the container:

    ```shell-session
    python3 manage.py createsuperuser
    ```

    This will guide you through the superuser setup.

7.  Run `docker compose up -d`. This will create and start the necessary containers.

8.  Congratulations! Your Paperless-ngx instance should now be accessible at `http://127.0.0.1:8000`
    (or similar, depending on your configuration). Use the superuser credentials you have
    created in the previous step to login.

### Build the Docker image yourself {#docker_build}

1.  Clone the entire repository of paperless:

    ```shell-session
    git clone https://github.com/paperless-ngx/paperless-ngx
    ```

    The main branch always reflects the latest stable version.

2.  Copy one of the `docker/compose/docker-compose.*.yml` to
    `docker-compose.yml` in the root folder, depending on which database
    backend you want to use. Copy `docker-compose.env` into the project
    root as well.

3.  In the `docker-compose.yml` file, find the line that instructs
    Docker Compose to pull the paperless image from Docker Hub:

    ```yaml
    webserver:
        image: ghcr.io/paperless-ngx/paperless-ngx:latest
    ```

    and replace it with a line that instructs Docker Compose to build
    the image from the current working directory instead:

    ```yaml
    webserver:
        build:
            context: .
    ```

4.  Follow the [Docker setup](#docker) above except when asked to run
    `docker compose pull` to pull the image, run

    ```shell-session
    docker compose build
    ```

    instead to build the image.

### Bare Metal Route {#bare_metal}

Paperless runs on linux only. The following procedure has been tested on
a minimal installation of Debian/Buster, which is the current stable
release at the time of writing. Windows is not and will never be
supported.

Paperless requires Python 3. At this time, 3.10 - 3.12 are tested versions.
Newer versions may work, but some dependencies may not fully support newer versions.
Support for older Python versions may be dropped as they reach end of life or as newer versions
are released, dependency support is confirmed, etc.

1.  Install dependencies. Paperless requires the following packages.

    -   `python3`
    -   `python3-pip`
    -   `python3-dev`
    -   `default-libmysqlclient-dev` for MariaDB
    -   `pkg-config` for mysqlclient (python dependency)
    -   `fonts-liberation` for generating thumbnails for plain text
        files
    -   `imagemagick` >= 6 for PDF conversion
    -   `gnupg` for handling encrypted documents
    -   `libpq-dev` for PostgreSQL
    -   `libmagic-dev` for mime type detection
    -   `mariadb-client` for MariaDB compile time
    -   `libzbar0` for barcode detection
    -   `poppler-utils` for barcode detection

    Use this list for your preferred package management:

    ```
    python3 python3-pip python3-dev imagemagick fonts-liberation gnupg libpq-dev default-libmysqlclient-dev pkg-config libmagic-dev libzbar0 poppler-utils
    ```

    These dependencies are required for OCRmyPDF, which is used for text
    recognition.

    -   `unpaper`
    -   `ghostscript`
    -   `icc-profiles-free`
    -   `qpdf`
    -   `liblept5`
    -   `libxml2`
    -   `pngquant` (suggested for certain PDF image optimizations)
    -   `zlib1g`
    -   `tesseract-ocr` >= 4.0.0 for OCR
    -   `tesseract-ocr` language packs (`tesseract-ocr-eng`,
        `tesseract-ocr-deu`, etc)

    Use this list for your preferred package management:

    ```
    unpaper ghostscript icc-profiles-free qpdf liblept5 libxml2 pngquant zlib1g tesseract-ocr
    ```

    On Raspberry Pi, these libraries are required as well:

    -   `libatlas-base-dev`
    -   `libxslt1-dev`
    -   `mime-support`

    You will also need these for installing some of the python dependencies:

    -   `build-essential`
    -   `python3-setuptools`
    -   `python3-wheel`

    Use this list for your preferred package management:

    ```
    build-essential python3-setuptools python3-wheel
    ```

2.  Install `redis` >= 6.0 and configure it to start automatically.

3.  Optional. Install `postgresql` and configure a database, user and
    password for paperless. If you do not wish to use PostgreSQL,
    MariaDB and SQLite are available as well.

    !!! note

        On bare-metal installations using SQLite, ensure the [JSON1
        extension](https://code.djangoproject.com/wiki/JSON1Extension) is
        enabled. This is usually the case, but not always.

4.  Create a system user with a new home folder under which you wish
    to run paperless.

    ```shell-session
    adduser paperless --system --home /opt/paperless --group
    ```

5.  Get the release archive from
    <https://github.com/paperless-ngx/paperless-ngx/releases> for example with

    ```shell-session
    curl -O -L https://github.com/paperless-ngx/paperless-ngx/releases/download/v1.10.2/paperless-ngx-v1.10.2.tar.xz
    ```

    Extract the archive with

    ```shell-session
    tar -xf paperless-ngx-v1.10.2.tar.xz
    ```

    and copy the contents to the
    home folder of the user you created before (`/opt/paperless`).

    Optional: If you cloned the git repo, you will have to
    compile the frontend yourself, see [here](development.md#front-end-development)
    and use the `build` step, not `serve`.

6.  Configure paperless. See [configuration](configuration.md) for details.
    Edit the included `paperless.conf` and adjust the settings to your
    needs. Required settings for getting
    paperless running are:

    -   [`PAPERLESS_REDIS`](configuration.md#PAPERLESS_REDIS) should point to your redis server, such as
        <redis://localhost:6379>.
    -   [`PAPERLESS_DBENGINE`](configuration.md#PAPERLESS_DBENGINE) optional, and should be one of `postgres`,
        `mariadb`, or `sqlite`
    -   [`PAPERLESS_DBHOST`](configuration.md#PAPERLESS_DBHOST) should be the hostname on which your
        PostgreSQL server is running. Do not configure this to use
        SQLite instead. Also configure port, database name, user and
        password as necessary.
    -   [`PAPERLESS_CONSUMPTION_DIR`](configuration.md#PAPERLESS_CONSUMPTION_DIR) should point to a folder which
        paperless should watch for documents. You might want to have
        this somewhere else. Likewise, [`PAPERLESS_DATA_DIR`](configuration.md#PAPERLESS_DATA_DIR) and
        [`PAPERLESS_MEDIA_ROOT`](configuration.md#PAPERLESS_MEDIA_ROOT) define where paperless stores its data.
        If you like, you can point both to the same directory.
    -   [`PAPERLESS_SECRET_KEY`](configuration.md#PAPERLESS_SECRET_KEY) should be a random sequence of
        characters. It's used for authentication. Failure to do so
        allows third parties to forge authentication credentials.
    -   [`PAPERLESS_URL`](configuration.md#PAPERLESS_URL) if you are behind a reverse proxy. This should
        point to your domain. Please see
        [configuration](configuration.md) for more
        information.

    Many more adjustments can be made to paperless, especially the OCR
    part. The following options are recommended for everyone:

    -   Set [`PAPERLESS_OCR_LANGUAGE`](configuration.md#PAPERLESS_OCR_LANGUAGE) to the language most of your
        documents are written in.
    -   Set [`PAPERLESS_TIME_ZONE`](configuration.md#PAPERLESS_TIME_ZONE) to your local time zone.

    !!! warning

        Ensure your Redis instance [is secured](https://redis.io/docs/getting-started/#securing-redis).

7.  Create the following directories if they are missing:

    -   `/opt/paperless/media`
    -   `/opt/paperless/data`
    -   `/opt/paperless/consume`

    Adjust as necessary if you configured different folders.
    Ensure that the paperless user has write permissions for every one
    of these folders with

    ```shell-session
    ls -l -d /opt/paperless/media
    ```

    If needed, change the owner with

    ```shell-session
    sudo chown paperless:paperless /opt/paperless/media
    sudo chown paperless:paperless /opt/paperless/data
    sudo chown paperless:paperless /opt/paperless/consume
    ```

8.  Install python requirements from the `requirements.txt` file.

    ```shell-session
    sudo -Hu paperless pip3 install -r requirements.txt
    ```

    This will install all python dependencies in the home directory of
    the new paperless user.

    !!! tip

        It is up to you if you wish to use a virtual environment or not for the Python
        dependencies.  This is an alternative to the above and may require adjusting
        the example scripts to utilize the virtual environment paths

    !!! tip

        If you use modern Python tooling, such as `uv`, installation will not include
        dependencies for Postgres or Mariadb.  You can select those extras with `--extra <EXTRA>`
        or all with `--all-extras`

9.  Go to `/opt/paperless/src`, and execute the following commands:

    ```bash
    # This creates the database schema.
    sudo -Hu paperless python3 manage.py migrate

    # This creates your first paperless user
    sudo -Hu paperless python3 manage.py createsuperuser
    ```

10. Optional: Test that paperless is working by executing

    ```bash
    # Manually starts the webserver
    sudo -Hu paperless python3 manage.py runserver
    ```

    and pointing your browser to http://localhost:8000 if
    accessing from the same devices on which paperless is installed.
    If accessing from another machine, set up systemd services. You may need
    to set `PAPERLESS_DEBUG=true` in order for the development server to work
    normally in your browser.

    !!! warning

        This is a development server which should not be used in production.
        It is not audited for security and performance is inferior to
        production ready web servers.

    !!! tip

        This will not start the consumer. Paperless does this in a separate
        process.

11. Setup systemd services to run paperless automatically. You may use
    the service definition files included in the `scripts` folder as a
    starting point.

    Paperless needs the `webserver` script to run the webserver, the
    `consumer` script to watch the input folder, `taskqueue` for the
    background workers used to handle things like document consumption
    and the `scheduler` script to run tasks such as email checking at
    certain times .

    !!! note

        The `socket` script enables `granian` to run on port 80 without
        root privileges. For this you need to uncomment the
        `Require=paperless-webserver.socket` in the `webserver` script
        and configure `granian` to listen on port 80 (set `GRANIAN_PORT`).

    These services rely on redis and optionally the database server, but
    don't need to be started in any particular order. The example files
    depend on redis being started. If you use a database server, you
    should add additional dependencies.

    !!! note

        For instructions on using a reverse proxy,
        [see the wiki](https://github.com/paperless-ngx/paperless-ngx/wiki/Using-a-Reverse-Proxy-with-Paperless-ngx#).

    !!! warning

        If celery won't start (check with
        `sudo systemctl status paperless-task-queue.service` for
        paperless-task-queue.service and paperless-scheduler.service
        ) you need to change the path in the files. Example:
        `ExecStart=/opt/paperless/.local/bin/celery --app paperless worker --loglevel INFO`

12. Optional: Install a samba server and make the consumption folder
    available as a network share.

13. Configure ImageMagick to allow processing of PDF documents. Most
    distributions have this disabled by default, since PDF documents can
    contain malware. If you don't do this, paperless will fall back to
    ghostscript for certain steps such as thumbnail generation.

    Edit `/etc/ImageMagick-6/policy.xml` and adjust

    ```
    <policy domain="coder" rights="none" pattern="PDF" />
    ```

    to

    ```
    <policy domain="coder" rights="read|write" pattern="PDF" />
    ```

14. Optional: Install the
    [jbig2enc](https://ocrmypdf.readthedocs.io/en/latest/jbig2.html)
    encoder. This will reduce the size of generated PDF documents.
    You'll most likely need to compile this by yourself, because this
    software has been patented until around 2017 and binary packages are
    not available for most distributions.

15. Optional: If using the NLTK machine learning processing (see
    [`PAPERLESS_ENABLE_NLTK`](configuration.md#PAPERLESS_ENABLE_NLTK) for details),
    download the NLTK data for the Snowball
    Stemmer, Stopwords and Punkt tokenizer to `/usr/share/nltk_data`. Refer to the [NLTK
    instructions](https://www.nltk.org/data.html) for details on how to
    download the data.

# Migrating to Paperless-ngx

Migration is possible both from Paperless-ng or directly from the
'original' Paperless.

## Migrating from Paperless-ng

Paperless-ngx is meant to be a drop-in replacement for Paperless-ng and
thus upgrading should be trivial for most users, especially when using
docker. However, as with any major change, it is recommended to take a
full backup first. Once you are ready, simply change the docker image to
point to the new source. E.g. if using Docker Compose, edit
`docker-compose.yml` and change:

```
image: jonaswinkler/paperless-ng:latest
```

to

```
image: ghcr.io/paperless-ngx/paperless-ngx:latest
```

and then run `docker compose up -d` which will pull the new image
recreate the container. That's it!

Users who installed with the bare-metal route should also update their
Git clone to point to `https://github.com/paperless-ngx/paperless-ngx`,
e.g. using the command
`git remote set-url origin https://github.com/paperless-ngx/paperless-ngx`
and then pull the latest version.

## Migrating from Paperless

At its core, paperless-ngx is still paperless and fully compatible.
However, some things have changed under the hood, so you need to adapt
your setup depending on how you installed paperless.

This setup describes how to update an existing paperless Docker
installation. The important things to keep in mind are as follows:

-   Read the [changelog](changelog.md) and
    take note of breaking changes.
-   You should decide if you want to stick with SQLite or want to
    migrate your database to PostgreSQL. See [documentation](#sqlite_to_psql)
    for details on
    how to move your data from SQLite to PostgreSQL. Both work fine with
    paperless. However, if you already have a database server running
    for other services, you might as well use it for paperless as well.
-   The task scheduler of paperless, which is used to execute periodic
    tasks such as email checking and maintenance, requires a
    [redis](https://redis.io/) message broker instance. The
    Docker Compose route takes care of that.
-   The layout of the folder structure for your documents and data
    remains the same, so you can just plug your old docker volumes into
    paperless-ngx and expect it to find everything where it should be.

Migration to paperless-ngx is then performed in a few simple steps:

1.  Stop paperless.

    ```bash
    cd /path/to/current/paperless
    docker compose down
    ```

2.  Do a backup for two purposes: If something goes wrong, you still
    have your data. Second, if you don't like paperless-ngx, you can
    switch back to paperless.

3.  Download the latest release of paperless-ngx. You can either go with
    the Docker Compose files from
    [here](https://github.com/paperless-ngx/paperless-ngx/tree/main/docker/compose)
    or clone the repository to build the image yourself (see
    [above](#docker_build)). You can
    either replace your current paperless folder or put paperless-ngx in
    a different location.

    !!! warning

        Paperless-ngx includes a `.env` file. This will set the project name
        for docker compose to `paperless`, which will also define the name
        of the volumes by paperless-ngx. However, if you experience that
        paperless-ngx is not using your old paperless volumes, verify the
        names of your volumes with

        ``` shell-session
        docker volume ls | grep _data
        ```

        and adjust the project name in the `.env` file so that it matches
        the name of the volumes before the `_data` part.

4.  Download the `docker-compose.sqlite.yml` file to
    `docker-compose.yml`. If you want to switch to PostgreSQL, do that
    after you migrated your existing SQLite database.

5.  Adjust `docker-compose.yml` and `docker-compose.env` to your needs.
    See [Docker setup](#docker) details on
    which edits are advised.

6.  [Update paperless.](administration.md#updating)

7.  In order to find your existing documents with the new search
    feature, you need to invoke a one-time operation that will create
    the search index:

    ```shell-session
    docker compose run --rm webserver document_index reindex
    ```

    This will migrate your database and create the search index. After
    that, paperless will take care of maintaining the index by itself.

8.  Start paperless-ngx.

    ```bash
    docker compose up -d
    ```

    This will run paperless in the background and automatically start it
    on system boot.

9.  Paperless installed a permanent redirect to `admin/` in your
    browser. This redirect is still in place and prevents access to the
    new UI. Clear your browsing cache in order to fix this.

10. Optionally, follow the instructions below to migrate your existing
    data to PostgreSQL.

## Migrating from LinuxServer.io Docker Image

As with any upgrades and large changes, it is highly recommended to
create a backup before starting. This assumes the image was running
using Docker Compose, but the instructions are translatable to Docker
commands as well.

1.  Stop and remove the paperless container
2.  If using an external database, stop the container
3.  Update Redis configuration

    1. If `REDIS_URL` is already set, change it to [`PAPERLESS_REDIS`](configuration.md#PAPERLESS_REDIS)
       and continue to step 4.

    1. Otherwise, in the `docker-compose.yml` add a new service for
       Redis, following [the example compose
       files](https://github.com/paperless-ngx/paperless-ngx/tree/main/docker/compose)

    1. Set the environment variable [`PAPERLESS_REDIS`](configuration.md#PAPERLESS_REDIS) so it points to
       the new Redis container

4.  Update user mapping

    1. If set, change the environment variable `PUID` to `USERMAP_UID`

    1. If set, change the environment variable `PGID` to `USERMAP_GID`

5.  Update configuration paths

    1. Set the environment variable [`PAPERLESS_DATA_DIR`](configuration.md#PAPERLESS_DATA_DIR) to `/config`

6.  Update media paths

    1. Set the environment variable [`PAPERLESS_MEDIA_ROOT`](configuration.md#PAPERLESS_MEDIA_ROOT) to
       `/data/media`

7.  Update timezone

    1. Set the environment variable [`PAPERLESS_TIME_ZONE`](configuration.md#PAPERLESS_TIME_ZONE) to the same
       value as `TZ`

8.  Modify the `image:` to point to
    `ghcr.io/paperless-ngx/paperless-ngx:latest` or a specific version
    if preferred.
9.  Start the containers as before, using `docker compose`.

## Moving data from SQLite to PostgreSQL or MySQL/MariaDB {#sqlite_to_psql}

The best way to migrate between database types is to perform an [export](administration.md#exporter) and then
[import](administration.md#importer) into a clean installation of Paperless-ngx.

## Moving back to Paperless

Lets say you migrated to Paperless-ngx and used it for a while, but
decided that you don't like it and want to move back (If you do, send
me a mail about what part you didn't like!), you can totally do that
with a few simple steps.

Paperless-ngx modified the database schema slightly, however, these
changes can be reverted while keeping your current data, so that your
current data will be compatible with original Paperless. Thumbnails
were also changed from PNG to WEBP format and will need to be
re-generated.

Execute this:

```shell-session
$ cd /path/to/paperless
$ docker compose run --rm webserver migrate documents 0023
```

Or without docker:

```shell-session
$ cd /path/to/paperless/src
$ python3 manage.py migrate documents 0023
```

After regenerating thumbnails, you'll need to clear your cookies
(Paperless-ngx comes with updated dependencies that do cookie-processing
differently) and probably your cache as well.

# Considerations for less powerful devices {#less-powerful-devices}

Paperless runs on Raspberry Pi. However, some things are rather slow on
the Pi and configuring some options in paperless can help improve
performance immensely:

<<<<<<< HEAD
-   Stick with SQLite to save some resources. See [troubleshooting](troubleshooting.md#log-reports-creating-paperlesstask-failed)
    if you encounter issues with SQLite locking.
=======
-   Stick with SQLite to save some resources.
-   If you do not need the filesystem-based consumer, consider disabling it
    entirely by setting [`PAPERLESS_CONSUMER_DISABLE`](configuration.md#PAPERLESS_CONSUMER_DISABLE) to `true`.
>>>>>>> 7a07f1e8
-   Consider setting [`PAPERLESS_OCR_PAGES`](configuration.md#PAPERLESS_OCR_PAGES) to 1, so that paperless will
    only OCR the first page of your documents. In most cases, this page
    contains enough information to be able to find it.
-   [`PAPERLESS_TASK_WORKERS`](configuration.md#PAPERLESS_TASK_WORKERS) and [`PAPERLESS_THREADS_PER_WORKER`](configuration.md#PAPERLESS_THREADS_PER_WORKER) are
    configured to use all cores. The Raspberry Pi models 3 and up have 4
    cores, meaning that paperless will use 2 workers and 2 threads per
    worker. This may result in sluggish response times during
    consumption, so you might want to lower these settings (example: 2
    workers and 1 thread to always have some computing power left for
    other tasks).
-   Keep [`PAPERLESS_OCR_MODE`](configuration.md#PAPERLESS_OCR_MODE) at its default value `skip` and consider
    OCR'ing your documents before feeding them into paperless. Some
    scanners are able to do this!
-   Set [`PAPERLESS_OCR_SKIP_ARCHIVE_FILE`](configuration.md#PAPERLESS_OCR_SKIP_ARCHIVE_FILE) to `with_text` to skip archive
    file generation for already ocr'ed documents, or `always` to skip it
    for all documents.
-   If you want to perform OCR on the device, consider using
    `PAPERLESS_OCR_CLEAN=none`. This will speed up OCR times and use
    less memory at the expense of slightly worse OCR results.
-   If using docker, consider setting [`PAPERLESS_WEBSERVER_WORKERS`](configuration.md#PAPERLESS_WEBSERVER_WORKERS) to 1. This will save some memory.
-   Consider setting [`PAPERLESS_ENABLE_NLTK`](configuration.md#PAPERLESS_ENABLE_NLTK) to false, to disable the
    more advanced language processing, which can take more memory and
    processing time.

For details, refer to [configuration](configuration.md).

!!! note

    Updating the
    [automatic matching algorithm](advanced_usage.md#automatic-matching) takes quite a bit of time. However, the update mechanism
    checks if your data has changed before doing the heavy lifting. If you
    experience the algorithm taking too much cpu time, consider changing the
    schedule in the admin interface to daily. You can also manually invoke
    the task by changing the date and time of the next run to today/now.

    The actual matching of the algorithm is fast and works on Raspberry Pi
    as well as on any other device.

# Using nginx as a reverse proxy {#nginx}

Please see [the wiki](https://github.com/paperless-ngx/paperless-ngx/wiki/Using-a-Reverse-Proxy-with-Paperless-ngx#nginx) for user-maintained documentation of using nginx with Paperless-ngx.

# Enhancing security {#security}

Please see [the wiki](https://github.com/paperless-ngx/paperless-ngx/wiki/Using-Security-Tools-with-Paperless-ngx) for user-maintained documentation of how to configure security tools like Fail2ban with Paperless-ngx.<|MERGE_RESOLUTION|>--- conflicted
+++ resolved
@@ -708,14 +708,9 @@
 the Pi and configuring some options in paperless can help improve
 performance immensely:
 
-<<<<<<< HEAD
--   Stick with SQLite to save some resources. See [troubleshooting](troubleshooting.md#log-reports-creating-paperlesstask-failed)
-    if you encounter issues with SQLite locking.
-=======
 -   Stick with SQLite to save some resources.
 -   If you do not need the filesystem-based consumer, consider disabling it
     entirely by setting [`PAPERLESS_CONSUMER_DISABLE`](configuration.md#PAPERLESS_CONSUMER_DISABLE) to `true`.
->>>>>>> 7a07f1e8
 -   Consider setting [`PAPERLESS_OCR_PAGES`](configuration.md#PAPERLESS_OCR_PAGES) to 1, so that paperless will
     only OCR the first page of your documents. In most cases, this page
     contains enough information to be able to find it.
