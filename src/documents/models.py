--- conflicted
+++ resolved
@@ -404,18 +404,13 @@
 
     value = models.CharField(
         _("value"),
-        max_length=128)
-
-<<<<<<< HEAD
+        max_length=128,
+        blank=True,
+        null=True)
+
     class Meta:
         verbose_name = _("filter rule")
         verbose_name_plural = _("filter rules")
-=======
-    value = models.CharField(
-        max_length=128,
-        blank=True,
-        null=True)
->>>>>>> d9f5bc76
 
 
 # TODO: why is this in the models file?
