import os

from django.db.models import Count, Max
from django.http import HttpResponse, HttpResponseBadRequest, Http404
from django.views.decorators.cache import cache_control
from django.views.generic import TemplateView
from django_filters.rest_framework import DjangoFilterBackend
from rest_framework.decorators import action
from rest_framework.filters import OrderingFilter, SearchFilter
from rest_framework.mixins import (
    DestroyModelMixin,
    ListModelMixin,
    RetrieveModelMixin,
    UpdateModelMixin
)
from rest_framework.permissions import IsAuthenticated
from rest_framework.response import Response
from rest_framework.views import APIView
from rest_framework.viewsets import (
    GenericViewSet,
    ModelViewSet,
    ReadOnlyModelViewSet
)

import documents.index as index
from paperless.db import GnuPG
from paperless.views import StandardPagination
from .filters import (
    CorrespondentFilterSet,
    DocumentFilterSet,
    TagFilterSet,
    DocumentTypeFilterSet,
    LogFilterSet
)
from .forms import UploadForm
from .models import Correspondent, Document, Log, Tag, DocumentType
from .serialisers import (
    CorrespondentSerializer,
    DocumentSerializer,
    LogSerializer,
    TagSerializer,
    DocumentTypeSerializer
)


class IndexView(TemplateView):
    template_name = "index.html"


class CorrespondentViewSet(ModelViewSet):
    model = Correspondent

    queryset = Correspondent.objects.annotate(
        document_count=Count('documents'),
        last_correspondence=Max('documents__created')).order_by('name')

    serializer_class = CorrespondentSerializer
    pagination_class = StandardPagination
    permission_classes = (IsAuthenticated,)
    filter_backends = (DjangoFilterBackend, OrderingFilter)
    filterset_class = CorrespondentFilterSet
    ordering_fields = (
        "name",
        "matching_algorithm",
        "match",
        "document_count",
        "last_correspondence")


class TagViewSet(ModelViewSet):
    model = Tag

    queryset = Tag.objects.annotate(
        document_count=Count('documents')).order_by('name')

    serializer_class = TagSerializer
    pagination_class = StandardPagination
    permission_classes = (IsAuthenticated,)
    filter_backends = (DjangoFilterBackend, OrderingFilter)
    filterset_class = TagFilterSet
    ordering_fields = ("name", "matching_algorithm", "match", "document_count")


class DocumentTypeViewSet(ModelViewSet):
    model = DocumentType

    queryset = DocumentType.objects.annotate(
        document_count=Count('documents')).order_by('name')

    serializer_class = DocumentTypeSerializer
    pagination_class = StandardPagination
    permission_classes = (IsAuthenticated,)
    filter_backends = (DjangoFilterBackend, OrderingFilter)
    filterset_class = DocumentTypeFilterSet
    ordering_fields = ("name", "matching_algorithm", "match", "document_count")


class DocumentViewSet(RetrieveModelMixin,
                      UpdateModelMixin,
                      DestroyModelMixin,
                      ListModelMixin,
                      GenericViewSet):
    model = Document
    queryset = Document.objects.all()
    serializer_class = DocumentSerializer
    pagination_class = StandardPagination
    permission_classes = (IsAuthenticated,)
    filter_backends = (DjangoFilterBackend, SearchFilter, OrderingFilter)
    filterset_class = DocumentFilterSet
    search_fields = ("title", "correspondent__name", "content")
    ordering_fields = (
        "id",
        "title",
        "correspondent__name",
        "document_type__name",
        "created",
        "modified",
        "added",
        "archive_serial_number")

    def update(self, request, *args, **kwargs):
        response = super(DocumentViewSet, self).update(
            request, *args, **kwargs)
        index.add_or_update_document(self.get_object())
        return response

    def destroy(self, request, *args, **kwargs):
        index.remove_document_from_index(self.get_object())
        return super(DocumentViewSet, self).destroy(request, *args, **kwargs)

    @staticmethod
    def original_requested(request):
        return (
            'original' in request.query_params and
            request.query_params['original'] == 'true'
        )

    def file_response(self, pk, request, disposition):
        doc = Document.objects.get(id=pk)
        mime_type = doc.mime_type
        if not self.original_requested(request) and os.path.isfile(doc.archive_path):
            file_handle = doc.archive_file
            mime_type = 'application/pdf'
        elif doc.storage_type == Document.STORAGE_TYPE_UNENCRYPTED:
            file_handle = doc.source_file
        else:
            file_handle = GnuPG.decrypted(doc.source_file)

        response = HttpResponse(file_handle, content_type=mime_type)
        response["Content-Disposition"] = '{}; filename="{}"'.format(
            disposition, doc.file_name)
        return response

    @action(methods=['post'], detail=False)
    def post_document(self, request, pk=None):
        # TODO: is this a good implementation?
        form = UploadForm(data=request.POST, files=request.FILES)
        if form.is_valid():
            form.save()
            return Response("OK")
        else:
            return HttpResponseBadRequest(str(form.errors))

    @action(methods=['get'], detail=True)
    def metadata(self, request, pk=None):
        try:
            doc = Document.objects.get(pk=pk)
            return Response({
                "paperless__checksum": doc.checksum,
                "paperless__mime_type": doc.mime_type,
                "paperless__filename": doc.filename,
            })
        except Document.DoesNotExist:
            raise Http404()

    @action(methods=['get'], detail=True)
    def preview(self, request, pk=None):
        try:
            response = self.file_response(
                pk, request, "inline")
            return response
        except (FileNotFoundError, Document.DoesNotExist):
            raise Http404()

    @action(methods=['get'], detail=True)
    @cache_control(public=False, max_age=315360000)
    def thumb(self, request, pk=None):
        try:
            return HttpResponse(Document.objects.get(id=pk).thumbnail_file,
                                content_type='image/png')
        except (FileNotFoundError, Document.DoesNotExist):
            raise Http404()

    @action(methods=['get'], detail=True)
    def download(self, request, pk=None):
        try:
<<<<<<< HEAD
            return self.file_response(
                pk, request, "attachment")
        except FileNotFoundError:
            raise Http404("Document source file does not exist")
=======
            return self.file_response(pk, "attachment")
        except (FileNotFoundError, Document.DoesNotExist):
            raise Http404()
>>>>>>> 97639508


class LogViewSet(ReadOnlyModelViewSet):
    model = Log

    queryset = Log.objects.all()
    serializer_class = LogSerializer
    pagination_class = StandardPagination
    permission_classes = (IsAuthenticated,)
    filter_backends = (DjangoFilterBackend, OrderingFilter)
    filterset_class = LogFilterSet
    ordering_fields = ("created",)


class SearchView(APIView):

    permission_classes = (IsAuthenticated,)

    ix = index.open_index()

    def add_infos_to_hit(self, r):
        doc = Document.objects.get(id=r['id'])
        return {'id': r['id'],
                'highlights': r.highlights("content", text=doc.content),
                'score': r.score,
                'rank': r.rank,
                'document': DocumentSerializer(doc).data,
                'title': r['title']
                }

    def get(self, request, format=None):
        if 'query' in request.query_params:
            query = request.query_params['query']
            try:
                page = int(request.query_params.get('page', 1))
            except (ValueError, TypeError):
                page = 1

            with index.query_page(self.ix, query, page) as result_page:
                return Response(
                    {'count': len(result_page),
                     'page': result_page.pagenum,
                     'page_count': result_page.pagecount,
                     'results': list(map(self.add_infos_to_hit, result_page))})

        else:
            return Response({
                'count': 0,
                'page': 0,
                'page_count': 0,
                'results': []})


class SearchAutoCompleteView(APIView):

    permission_classes = (IsAuthenticated,)

    ix = index.open_index()

    def get(self, request, format=None):
        if 'term' in request.query_params:
            term = request.query_params['term']
        else:
            return HttpResponseBadRequest("Term required")

        if 'limit' in request.query_params:
            limit = int(request.query_params['limit'])
            if limit <= 0:
                return HttpResponseBadRequest("Invalid limit")
        else:
            limit = 10

        return Response(index.autocomplete(self.ix, term, limit))


class StatisticsView(APIView):

    permission_classes = (IsAuthenticated,)

    def get(self, request, format=None):
        return Response({
            'documents_total': Document.objects.all().count(),
            'documents_inbox': Document.objects.filter(
                tags__is_inbox_tag=True).distinct().count()
        })<|MERGE_RESOLUTION|>--- conflicted
+++ resolved
@@ -194,16 +194,10 @@
     @action(methods=['get'], detail=True)
     def download(self, request, pk=None):
         try:
-<<<<<<< HEAD
             return self.file_response(
                 pk, request, "attachment")
-        except FileNotFoundError:
-            raise Http404("Document source file does not exist")
-=======
-            return self.file_response(pk, "attachment")
         except (FileNotFoundError, Document.DoesNotExist):
             raise Http404()
->>>>>>> 97639508
 
 
 class LogViewSet(ReadOnlyModelViewSet):
