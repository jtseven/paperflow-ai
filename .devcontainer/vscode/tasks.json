{
	"version": "2.0.0",
	"tasks": [
		{
			"label": "Start: Celery Worker",
			"description": "Start the Celery Worker which processes background and consume tasks",
			"type": "shell",
			"command": "uv run celery --app paperless worker -l DEBUG",
			"isBackground": true,
			"options": {
				"cwd": "${workspaceFolder}/src"
			},
			"problemMatcher": [
				{
					"owner": "custom",
					"pattern": [
						{
							"regexp": ".",
							"file": 1,
							"location": 2,
							"message": 3
						}
					],
					"background": {
						"activeOnStart": true,
						"beginsPattern": "celery.*",
						"endsPattern": "ready"
					}
				}
			]
		},
		{
			"label": "Start: Frontend Angular",
			"description": "Start the Frontend Angular Dev Server",
			"type": "shell",
			"command": "pnpm start",
			"isBackground": true,
			"options": {
				"cwd": "${workspaceFolder}/src-ui"
			},
			"problemMatcher": [
				{
					"owner": "custom",
					"pattern": [
						{
							"regexp": ".",
							"file": 1,
							"location": 2,
							"message": 3
						}
					],
					"background": {
						"activeOnStart": true,
						"beginsPattern": ".*",
						"endsPattern": "Compiled successfully"
					}
				}
			]
		},
		{
			"label": "Start: Consumer Service (manage.py document_consumer)",
			"description": "Start the Consumer Service which processes files from a directory",
			"type": "shell",
			"command": "uv run python manage.py document_consumer",
			"group": "build",
			"presentation": {
				"echo": true,
				"reveal": "always",
				"focus": false,
				"panel": "shared",
				"showReuseMessage": false,
				"clear": true,
				"revealProblems": "onProblem"
			},
			"options": {
				"cwd": "${workspaceFolder}/src"
			}
		},
		{
			"label": "Start: Backend Server (manage.py runserver)",
			"description": "Start the Backend Server which serves the Django API and the compiled Angular frontend",
			"type": "shell",
			"command": "uv run python manage.py runserver",
			"group": "build",
			"presentation": {
				"echo": true,
				"reveal": "always",
				"focus": false,
				"panel": "shared",
				"showReuseMessage": false,
				"clear": true,
				"revealProblems": "onProblem"
			},
			"options": {
				"cwd": "${workspaceFolder}/src"
			}
		},
		{
			"label": "Maintenance: manage.py migrate",
			"description": "Apply database migrations",
			"type": "shell",
			"command": "uv run python manage.py migrate",
			"group": "none",
			"presentation": {
				"echo": true,
				"reveal": "always",
				"focus": true,
				"panel": "shared",
				"showReuseMessage": false,
				"clear": true,
				"revealProblems": "onProblem"
			},
			"options": {
				"cwd": "${workspaceFolder}/src"
			}
		},
		{
			"label": "Maintenance: Build Documentation",
			"description": "Build the documentation with MkDocs",
			"type": "shell",
			"command": "uv run mkdocs build --config-file mkdocs.yml && uv run mkdocs serve",
			"group": "none",
			"presentation": {
				"echo": true,
				"reveal": "always",
				"focus": true,
				"panel": "shared",
				"showReuseMessage": false,
				"clear": true,
				"revealProblems": "onProblem"
			},
			"options": {
				"cwd": "${workspaceFolder}"
			}
		},
		{
			"label": "Maintenance: manage.py createsuperuser",
			"description": "Create a superuser",
			"type": "shell",
			"command": "uv run python manage.py createsuperuser",
			"group": "none",
			"presentation": {
				"echo": true,
				"reveal": "always",
				"focus": true,
				"panel": "shared",
				"showReuseMessage": false,
				"clear": true,
				"revealProblems": "onProblem"
			},
			"options": {
				"cwd": "${workspaceFolder}/src"
			}
		},
		{
			"label": "Maintenance: recreate .venv",
			"description": "Recreate the python virtual environment and install python dependencies",
			"type": "shell",
<<<<<<< HEAD
			"command": "rm -R -v .venv/* || uv sync --dev",
=======
			"command": "rm -R -v .venv/* || uv install --dev",
>>>>>>> 7a07f1e8
			"group": "none",
			"presentation": {
				"echo": true,
				"reveal": "always",
				"focus": true,
				"panel": "shared",
				"showReuseMessage": false,
				"clear": true,
				"revealProblems": "onProblem"
			},
			"options": {
				"cwd": "${workspaceFolder}"
			}
		},
		{
			"label": "Maintenance: Install Frontend Dependencies",
			"description": "Install frontend (pnpm) dependencies",
			"type": "pnpm",
			"script": "install",
			"path": "src-ui",
			"group": "clean",
			"problemMatcher": [],
			"detail": "install dependencies from package"
		},
		{
			"description": "Clean install frontend dependencies and build the frontend for production",
			"label": "Maintenance: Compile frontend for production",
			"type": "shell",
			"command": "pnpm install && ./node_modules/.bin/ng build --configuration production",
			"group": "none",
			"presentation": {
				"echo": true,
				"reveal": "always",
				"focus": true,
				"panel": "shared",
				"showReuseMessage": false,
				"clear": true,
				"revealProblems": "onProblem"
			},
			"options": {
				"cwd": "${workspaceFolder}/src-ui"
			}
		},
		{
			"label": "Project Setup: Run all Init Tasks",
			"description": "Runs all init tasks to setup the project including migrate the database, create a superuser and compile the frontend for production",
			"dependsOrder": "sequence",
			"dependsOn": [
				"Maintenance: manage.py migrate",
				"Maintenance: manage.py createsuperuser",
				"Maintenance: Compile frontend for production"
			]
		},
		{
			"label": "Project Start: Run all Services",
			"description": "Runs all services required to start the project including the Celery Worker, the Consumer Service and the Backend Server",
			"dependsOn": [
				"Start: Celery Worker",
				"Start: Consumer Service (manage.py document_consumer)",
				"Start: Backend Server (manage.py runserver)"
			]
		}
	]
}<|MERGE_RESOLUTION|>--- conflicted
+++ resolved
@@ -156,11 +156,7 @@
 			"label": "Maintenance: recreate .venv",
 			"description": "Recreate the python virtual environment and install python dependencies",
 			"type": "shell",
-<<<<<<< HEAD
-			"command": "rm -R -v .venv/* || uv sync --dev",
-=======
 			"command": "rm -R -v .venv/* || uv install --dev",
->>>>>>> 7a07f1e8
 			"group": "none",
 			"presentation": {
 				"echo": true,
