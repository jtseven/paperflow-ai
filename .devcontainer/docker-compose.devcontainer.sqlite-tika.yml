--- conflicted
+++ resolved
@@ -43,11 +43,8 @@
     volumes:
       - ..:/usr/src/paperless/paperless-ngx:delegated
       - ../.devcontainer/vscode:/usr/src/paperless/paperless-ngx/.vscode:delegated # VSCode config files
-<<<<<<< HEAD
+      - virtualenv:/usr/src/paperless/paperless-ngx/.venv # Virtual environment persisted in volume
       - uv_cache:/root/.cache/uv
-=======
-      - virtualenv:/usr/src/paperless/paperless-ngx/.venv # Virtual environment persisted in volume
->>>>>>> 7a07f1e8
       - /usr/src/paperless/paperless-ngx/src/documents/static/frontend # Static frontend files exist only in container
       - /usr/src/paperless/paperless-ngx/src/.pytest_cache
       - /usr/src/paperless/paperless-ngx/.ruff_cache
@@ -110,12 +107,9 @@
     restart: unless-stopped
 
 volumes:
-<<<<<<< HEAD
-  redisdata_embeddings:
-  uv_cache:
-=======
   data:
   media:
   redisdata:
   virtualenv:
->>>>>>> 7a07f1e8
+  redisdata_embeddings:
+  uv_cache: