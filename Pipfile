[[source]]
url = "https://pypi.python.org/simple"
verify_ssl = true
name = "pypi"

[[source]]
url = "https://www.piwheels.org/simple"
verify_ssl = true
name = "piwheels"

[packages]
dateparser = "~=1.1"
django = "~=4.1"
django-cors-headers = "*"
django-extensions = "*"
django-filter = "~=22.1"
djangorestframework = "~=3.14"
filelock = "*"
gunicorn = "*"
imap-tools = "*"
langdetect = "*"
pathvalidate = "*"
pillow = "~=9.3"
pikepdf = "*"
python-gnupg = "*"
python-dotenv = "*"
python-dateutil = "*"
python-magic = "*"
psycopg2 = "*"
rapidfuzz = "*"
redis = {extras = ["hiredis"], version = "*"}
scikit-learn = "~=1.1"
# Pin this until piwheels is building 1.9 (see https://www.piwheels.org/project/scipy/)
scipy = "==1.8.1"
numpy = "*"
whitenoise = "~=6.2"
watchdog = "~=2.1"
whoosh="~=2.7"
inotifyrecursive = "~=0.3"
ocrmypdf = "~=14.0"
tqdm = "*"
tika = "*"
# TODO: This will sadly also install daphne+dependencies,
#  which an ASGI server we don't need. Adds about 15MB image size.
channels = "~=3.0"
# Locked version until https://github.com/django/channels_redis/issues/332
# is resolved
channels-redis = "==3.4.1"
uvicorn = {extras = ["standard"], version = "*"}
concurrent-log-handler = "*"
"pdfminer.six" = "*"
"backports.zoneinfo" = {version = "*", markers = "python_version < '3.9'"}
"importlib-resources" = {version = "*", markers = "python_version < '3.9'"}
zipp = {version = "*", markers = "python_version < '3.9'"}
pyzbar = "*"
mysqlclient = "*"
celery = {extras = ["redis"], version = "*"}
django-celery-results = "*"
setproctitle = "*"
nltk = "*"
pdf2image = "*"
flower = "*"
bleach = "*"

[dev-packages]
coveralls = "*"
factory-boy = "*"
pycodestyle = "*"
pytest = "*"
pytest-cov = "*"
pytest-django = "*"
pytest-env = "*"
pytest-sugar = "*"
pytest-xdist = "*"
tox = "*"
black = "*"
pre-commit = "*"
sphinx-autobuild = "*"
myst-parser = "*"
<<<<<<< HEAD
imagehash = "*"
=======
mkdocs-material = "*"
>>>>>>> 2704bcb9
<|MERGE_RESOLUTION|>--- conflicted
+++ resolved
@@ -61,6 +61,8 @@
 pdf2image = "*"
 flower = "*"
 bleach = "*"
+# https://www.piwheels.org/project/cryptography/ last built version
+cryptography = "==38.0.1"
 
 [dev-packages]
 coveralls = "*"
@@ -77,8 +79,5 @@
 pre-commit = "*"
 sphinx-autobuild = "*"
 myst-parser = "*"
-<<<<<<< HEAD
 imagehash = "*"
-=======
-mkdocs-material = "*"
->>>>>>> 2704bcb9
+mkdocs-material = "*"