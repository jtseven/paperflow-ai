--- conflicted
+++ resolved
@@ -31,17 +31,13 @@
 python-magic = "*"
 psycopg2-binary = "*"
 redis = "*"
-<<<<<<< HEAD
-imap-tools = "*"
-channels = "~=3.0"
-channels-redis = "*"
-daphne = "~=3.0"
-=======
 scikit-learn="~=0.23.2"
 whitenoise = "~=5.2.0"
 watchdog = "*"
 whoosh="~=2.7.4"
->>>>>>> fa5df5d2
+channels = "~=3.0"
+channels-redis = "*"
+daphne = "~=3.0"
 
 [dev-packages]
 coveralls = "*"
