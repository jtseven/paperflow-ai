const base_url = new URL(document.baseURI)

export const environment = {
  production: true,
  apiBaseUrl: document.baseURI + 'api/',
  apiVersion: '5',
  appTitle: 'Paperless-ngx',
<<<<<<< HEAD
  version: '2.8.0',
=======
  version: '2.8.0-dev',
>>>>>>> 1b6250ae
  webSocketHost: window.location.host,
  webSocketProtocol: window.location.protocol == 'https:' ? 'wss:' : 'ws:',
  webSocketBaseUrl: base_url.pathname + 'ws/',
}<|MERGE_RESOLUTION|>--- conflicted
+++ resolved
@@ -5,11 +5,7 @@
   apiBaseUrl: document.baseURI + 'api/',
   apiVersion: '5',
   appTitle: 'Paperless-ngx',
-<<<<<<< HEAD
-  version: '2.8.0',
-=======
   version: '2.8.0-dev',
->>>>>>> 1b6250ae
   webSocketHost: window.location.host,
   webSocketProtocol: window.location.protocol == 'https:' ? 'wss:' : 'ws:',
   webSocketBaseUrl: base_url.pathname + 'ws/',
