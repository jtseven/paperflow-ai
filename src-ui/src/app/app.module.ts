--- conflicted
+++ resolved
@@ -351,12 +351,8 @@
 import localeSr from '@angular/common/locales/sr'
 import localeSv from '@angular/common/locales/sv'
 import localeTr from '@angular/common/locales/tr'
-<<<<<<< HEAD
-import localeZh from '@angular/common/locales/zh';
-=======
 import localeUk from '@angular/common/locales/uk'
 import localeZh from '@angular/common/locales/zh'
->>>>>>> 3061c59c
 
 registerLocaleData(localeAf)
 registerLocaleData(localeAr)
@@ -460,9 +456,7 @@
     PermissionsSelectComponent,
     MailAccountEditDialogComponent,
     MailRuleEditDialogComponent,
-<<<<<<< HEAD
     AiChatWidgetComponent,
-=======
     PermissionsUserComponent,
     PermissionsGroupComponent,
     IfOwnerDirective,
@@ -499,7 +493,6 @@
     CustomFieldDisplayComponent,
     GlobalSearchComponent,
     HotkeyDialogComponent,
->>>>>>> 3061c59c
   ],
   imports: [
     BrowserModule,
