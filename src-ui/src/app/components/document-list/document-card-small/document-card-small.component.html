--- conflicted
+++ resolved
@@ -67,11 +67,7 @@
       </div>
       <div class="d-flex justify-content-between align-items-center">
         <div class="btn-group w-100">
-<<<<<<< HEAD
-          <a (click)="openDocumentsService.openDocument(document)" class="btn btn-sm btn-outline-secondary" title="Edit" *ifPermissions="{ action: PermissionAction.Change, type: PermissionType.Document }" i18n-title>
-=======
-          <a routerLink="/documents/{{document.id}}" class="btn btn-sm btn-outline-secondary" title="Edit" i18n-title>
->>>>>>> 5e15ede8
+          <a routerLink="/documents/{{document.id}}" class="btn btn-sm btn-outline-secondary" title="Edit" i18n-title *ifPermissions="{ action: PermissionAction.Change, type: PermissionType.Document }" i18n-title>
             <svg width="1em" height="1em" viewBox="0 0 16 16" class="bi bi-pencil" fill="currentColor" xmlns="http://www.w3.org/2000/svg">
               <path fill-rule="evenodd" d="M12.146.146a.5.5 0 0 1 .708 0l3 3a.5.5 0 0 1 0 .708l-10 10a.5.5 0 0 1-.168.11l-5 2a.5.5 0 0 1-.65-.65l2-5a.5.5 0 0 1 .11-.168l10-10zM11.207 2.5L13.5 4.793 14.793 3.5 12.5 1.207 11.207 2.5zm1.586 3L10.5 3.207 4 9.707V10h.5a.5.5 0 0 1 .5.5v.5h.5a.5.5 0 0 1 .5.5v.5h.293l6.5-6.5zm-9.761 5.175l-.106.106-1.528 3.821 3.821-1.528.106-.106A.5.5 0 0 1 5 12.5V12h-.5a.5.5 0 0 1-.5-.5V11h-.5a.5.5 0 0 1-.468-.325z"/>
             </svg>
