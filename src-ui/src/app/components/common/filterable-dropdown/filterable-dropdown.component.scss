--- conflicted
+++ resolved
@@ -13,7 +13,6 @@
   }
 }
 
-<<<<<<< HEAD
 .btn-group-xs {
   > .btn {
     padding: 0.2rem 0.25rem;
@@ -35,7 +34,8 @@
 
 .btn-group > label.disabled {
   filter: brightness(0.5);
-=======
+}
+
 small > svg {
   margin-top: -2px;
 }
@@ -46,5 +46,4 @@
   small {
     font-size: 70%;
   }
->>>>>>> c926e024
 }