import { Component } from '@angular/core'
import { SavedViewService } from 'src/app/services/rest/saved-view.service'
import { SettingsService } from 'src/app/services/settings.service'
import { ComponentWithPermissions } from '../with-permissions/with-permissions.component'
import { TourService } from 'ngx-ui-tour-ng-bootstrap'
import { SavedView } from 'src/app/data/saved-view'
import { ToastService } from 'src/app/services/toast.service'
import {
  CdkDragDrop,
  CdkDragEnd,
  CdkDragStart,
  moveItemInArray,
} from '@angular/cdk/drag-drop'
import { environment } from 'src/environments/environment'

@Component({
  selector: 'pngx-dashboard',
  templateUrl: './dashboard.component.html',
  styleUrls: ['./dashboard.component.scss'],
})
export class DashboardComponent extends ComponentWithPermissions {
  public dashboardViews: SavedView[] = []
  constructor(
    public settingsService: SettingsService,
    public savedViewService: SavedViewService,
<<<<<<< HEAD
    public settingsService: SettingsService
  ) { }
=======
    private tourService: TourService,
    private toastService: ToastService
  ) {
    super()

    this.savedViewService.listAll().subscribe(() => {
      this.dashboardViews = this.savedViewService.dashboardViews
    })
  }
>>>>>>> 3061c59c

  get subtitle() {
    if (this.settingsService.displayName) {
      return $localize`Hello ${this.settingsService.displayName}, welcome to ${environment.appTitle}`
    } else {
      return $localize`Welcome to ${environment.appTitle}`
    }
  }

  completeTour() {
    if (this.tourService.getStatus() !== 0) {
      this.tourService.end() // will call settingsService.completeTour()
    } else {
      this.settingsService.completeTour()
    }
  }

  onDragStart(event: CdkDragStart) {
    this.settingsService.globalDropzoneEnabled = false
  }

  onDragEnd(event: CdkDragEnd) {
    this.settingsService.globalDropzoneEnabled = true
  }

  onDrop(event: CdkDragDrop<SavedView[]>) {
    moveItemInArray(
      this.dashboardViews,
      event.previousIndex,
      event.currentIndex
    )

    this.settingsService
      .updateDashboardViewsSort(this.dashboardViews)
      .subscribe({
        next: () => {
          this.toastService.showInfo($localize`Dashboard updated`)
        },
        error: (e) => {
          this.toastService.showError($localize`Error updating dashboard`, e)
        },
      })
  }
}<|MERGE_RESOLUTION|>--- conflicted
+++ resolved
@@ -23,10 +23,6 @@
   constructor(
     public settingsService: SettingsService,
     public savedViewService: SavedViewService,
-<<<<<<< HEAD
-    public settingsService: SettingsService
-  ) { }
-=======
     private tourService: TourService,
     private toastService: ToastService
   ) {
@@ -36,7 +32,6 @@
       this.dashboardViews = this.savedViewService.dashboardViews
     })
   }
->>>>>>> 3061c59c
 
   get subtitle() {
     if (this.settingsService.displayName) {
