import { Component, OnInit } from '@angular/core';
import { SavedViewConfigService } from 'src/app/services/saved-view-config.service';
<<<<<<< HEAD
import { ToastService } from 'src/app/services/toast.service';
import { environment } from 'src/environments/environment';

=======


>>>>>>> fa5df5d2
@Component({
  selector: 'app-dashboard',
  templateUrl: './dashboard.component.html',
  styleUrls: ['./dashboard.component.scss']
})
export class DashboardComponent implements OnInit {

<<<<<<< HEAD
  constructor(public savedViewConfigService: SavedViewConfigService) { }

  ngOnInit(): void {
=======
  constructor(
    public savedViewConfigService: SavedViewConfigService) { }


  savedViews = []

  ngOnInit(): void {
    this.savedViews = this.savedViewConfigService.getDashboardConfigs()
>>>>>>> fa5df5d2
  }

}<|MERGE_RESOLUTION|>--- conflicted
+++ resolved
@@ -1,13 +1,7 @@
 import { Component, OnInit } from '@angular/core';
 import { SavedViewConfigService } from 'src/app/services/saved-view-config.service';
-<<<<<<< HEAD
-import { ToastService } from 'src/app/services/toast.service';
-import { environment } from 'src/environments/environment';
-
-=======
 
 
->>>>>>> fa5df5d2
 @Component({
   selector: 'app-dashboard',
   templateUrl: './dashboard.component.html',
@@ -15,11 +9,6 @@
 })
 export class DashboardComponent implements OnInit {
 
-<<<<<<< HEAD
-  constructor(public savedViewConfigService: SavedViewConfigService) { }
-
-  ngOnInit(): void {
-=======
   constructor(
     public savedViewConfigService: SavedViewConfigService) { }
 
@@ -28,7 +17,6 @@
 
   ngOnInit(): void {
     this.savedViews = this.savedViewConfigService.getDashboardConfigs()
->>>>>>> fa5df5d2
   }
 
 }