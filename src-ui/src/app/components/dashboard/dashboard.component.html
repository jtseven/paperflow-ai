--- conflicted
+++ resolved
@@ -6,34 +6,7 @@
 
 <div class='row'>
   <div class="col-lg">
-<<<<<<< HEAD
     <app-saved-view-widget [viewConfig]="conf" *ngFor="let conf of savedViewConfigService.getDashboardConfigs()"></app-saved-view-widget>
-=======
-    <ng-container *ngFor="let v of savedDashboardViews">
-      <h4>{{v.viewConfig.title}}</h4>
-
-      <table class="table table-sm table-hover table-borderless">
-        <thead>
-        <tr>
-          <th>Created</th>
-          <th scope="col">Title</th>
-        </tr>
-        </thead>
-        <tbody>
-          <tr *ngFor="let doc of v.documents" routerLink="/documents/{{doc.id}}">
-            <td>{{doc.created | date}}</td>
-            <td>{{doc.title}}<app-tag [tag]="t" *ngFor="let t of doc.tags" class="ml-1"></app-tag>
-          </tr>
-        </tbody>
-      </table>
-
-    </ng-container>
-    <ng-container *ngIf="savedDashboardViews.length == 0">
-      <h4>Saved views</h4>
-      <p>This space is reserved to display your saved views. Go to your documents and save a view to have it displayed here!</p>
-    </ng-container>
-
->>>>>>> 1655d85a
   </div>
   <div class="col-lg">
     <app-statistics-widget></app-statistics-widget>
