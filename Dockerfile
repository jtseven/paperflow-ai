# syntax=docker/dockerfile:1
# https://github.com/moby/buildkit/blob/master/frontend/dockerfile/docs/reference.md

# Stage: compile-frontend
# Purpose: Compiles the frontend
# Notes:
#  - Does PNPM stuff with Typescript and such
FROM --platform=$BUILDPLATFORM docker.io/node:20-bookworm-slim AS compile-frontend

COPY ./src-ui /src/src-ui

WORKDIR /src/src-ui
RUN set -eux \
  && npm update -g pnpm \
  && npm install -g corepack@latest \
  && corepack enable \
  && pnpm install

ARG PNGX_TAG_VERSION=
# Add the tag to the environment file if its a tagged dev build
RUN set -eux && \
  case "${PNGX_TAG_VERSION}" in \
  dev|beta|fix*|feature*) \
  sed -i -E "s/version: '([0-9\.]+)'/version: '\1 #${PNGX_TAG_VERSION}'/g" /src/src-ui/src/environments/environment.prod.ts \
  ;; \
  esac

RUN set -eux \
  && ./node_modules/.bin/ng build --configuration production

<<<<<<< HEAD
# Stage: uv-base
# Purpose: Generates a requirements.txt file for building
# Comments:
#  - uv dependencies are not left in the final image
FROM --platform=$BUILDPLATFORM docker.io/python:3.10.15-alpine AS uv-base

WORKDIR /usr/src/uv

COPY pyproject.toml ./

RUN set -eux \
  && echo "Installing uv" \
  && python3 -m pip install --no-cache-dir --upgrade uv \
  && echo "Generating requirements.txt" \
  && uv pip compile pyproject.toml --output-file requirements.txt
=======
# Stage: s6-overlay-base
# Purpose: Installs s6-overlay and rootfs
# Comments:
#  - Don't leave anything extra in here either
FROM ghcr.io/astral-sh/uv:0.6.5-python3.12-bookworm-slim AS s6-overlay-base

WORKDIR /usr/src/s6

# https://github.com/just-containers/s6-overlay#customizing-s6-overlay-behaviour
ENV \
    S6_BEHAVIOUR_IF_STAGE2_FAILS=2 \
    S6_CMD_WAIT_FOR_SERVICES_MAXTIME=0 \
    S6_VERBOSITY=1 \
    PATH=/command:$PATH

# Buildx provided, must be defined to use though
ARG TARGETARCH
ARG TARGETVARIANT
# Lock this version
ARG S6_OVERLAY_VERSION=3.2.0.2

ARG S6_BUILD_TIME_PKGS="curl \
                        xz-utils"

RUN set -eux \
    && echo "Installing build time packages" \
      && apt-get update \
      && apt-get install --yes --quiet --no-install-recommends ${S6_BUILD_TIME_PKGS} \
    && echo "Determining arch" \
      && S6_ARCH="" \
      && if [ "${TARGETARCH}${TARGETVARIANT}" = "amd64" ]; then S6_ARCH="x86_64"; \
      elif [ "${TARGETARCH}${TARGETVARIANT}" = "arm64" ]; then S6_ARCH="aarch64"; fi\
      && if [ -z "${S6_ARCH}" ]; then { echo "Error: Not able to determine arch"; exit 1; }; fi \
    && echo "Installing s6-overlay for ${S6_ARCH}" \
      && curl --fail --silent --no-progress-meter --show-error --location --remote-name-all --parallel --parallel-max 4 \
        "https://github.com/just-containers/s6-overlay/releases/download/v${S6_OVERLAY_VERSION}/s6-overlay-noarch.tar.xz" \
        "https://github.com/just-containers/s6-overlay/releases/download/v${S6_OVERLAY_VERSION}/s6-overlay-noarch.tar.xz.sha256" \
        "https://github.com/just-containers/s6-overlay/releases/download/v${S6_OVERLAY_VERSION}/s6-overlay-${S6_ARCH}.tar.xz" \
        "https://github.com/just-containers/s6-overlay/releases/download/v${S6_OVERLAY_VERSION}/s6-overlay-${S6_ARCH}.tar.xz.sha256" \
      && echo "Validating s6-archive checksums" \
        && sha256sum --check ./*.sha256 \
      && echo "Unpacking archives" \
        && tar --directory / -Jxpf s6-overlay-noarch.tar.xz \
        && tar --directory / -Jxpf s6-overlay-${S6_ARCH}.tar.xz \
      && echo "Removing downloaded archives" \
        && rm ./*.tar.xz \
        && rm ./*.sha256 \
    && echo "Cleaning up image" \
      && apt-get --yes purge ${S6_BUILD_TIME_PKGS} \
      && apt-get --yes autoremove --purge \
      && rm -rf /var/lib/apt/lists/*

# Copy our service defs and filesystem
COPY ./docker/rootfs /
>>>>>>> 7a07f1e8

# Stage: main-app
# Purpose: The final image
# Comments:
#  - Don't leave anything extra in here
FROM s6-overlay-base AS main-app

LABEL org.opencontainers.image.authors="paperless-ngx team <hello@paperless-ngx.com>"
LABEL org.opencontainers.image.documentation="https://docs.paperless-ngx.com/"
LABEL org.opencontainers.image.source="https://github.com/paperless-ngx/paperless-ngx"
LABEL org.opencontainers.image.url="https://github.com/paperless-ngx/paperless-ngx"
LABEL org.opencontainers.image.licenses="GPL-3.0-only"

ARG DEBIAN_FRONTEND=noninteractive

# Buildx provided, must be defined to use though
ARG TARGETARCH

# Can be workflow provided, defaults set for manual building
ARG JBIG2ENC_VERSION=0.30
ARG QPDF_VERSION=11.9.0
ARG GS_VERSION=10.03.1

# Set Python environment variables
ENV PYTHONDONTWRITEBYTECODE=1 \
<<<<<<< HEAD
  PYTHONUNBUFFERED=1 \
  # Ignore warning from Whitenoise
  PYTHONWARNINGS="ignore:::django.http.response:517" \
  PNGX_CONTAINERIZED=1
=======
    PYTHONUNBUFFERED=1 \
    # Ignore warning from Whitenoise about async iterators
    PYTHONWARNINGS="ignore:::django.http.response:517" \
    PNGX_CONTAINERIZED=1 \
    # https://docs.astral.sh/uv/reference/settings/#link-mode
    UV_LINK_MODE=copy \
    UV_CACHE_DIR=/cache/uv/
>>>>>>> 7a07f1e8

#
# Begin installation and configuration
# Order the steps below from least often changed to most
#

# Packages need for running
ARG RUNTIME_PACKAGES="\
  # General utils
  curl \
  # Docker specific
  gosu \
  # Timezones support
  tzdata \
  # fonts for text file thumbnail generation
  fonts-liberation \
  gettext \
  ghostscript \
  gnupg \
  icc-profiles-free \
  imagemagick \
  # PostgreSQL
  postgresql-client \
  # MySQL / MariaDB
  mariadb-client \
  # OCRmyPDF dependencies
  tesseract-ocr \
  tesseract-ocr-eng \
  tesseract-ocr-deu \
  tesseract-ocr-fra \
  tesseract-ocr-ita \
  tesseract-ocr-spa \
  unpaper \
  pngquant \
  jbig2dec \
  # lxml
  libxml2 \
  libxslt1.1 \
  # itself
  qpdf \
  # Mime type detection
  file \
  libmagic1 \
  media-types \
  zlib1g \
  # Barcode splitter
  libzbar0 \
  poppler-utils"

# Install basic runtime packages.
# These change very infrequently
RUN set -eux \
  echo "Installing system packages" \
<<<<<<< HEAD
  && apt-get update \
  && apt-get install --yes --quiet --no-install-recommends ${RUNTIME_PACKAGES} \
  && echo "Installing pre-built updates" \
  && echo "Installing qpdf ${QPDF_VERSION}" \
  && curl --fail --silent --show-error --location \
  --output libqpdf29_${QPDF_VERSION}-1_${TARGETARCH}.deb \
  https://github.com/paperless-ngx/builder/releases/download/qpdf-${QPDF_VERSION}/libqpdf29_${QPDF_VERSION}-1_${TARGETARCH}.deb \
  && curl --fail --silent --show-error --location \
  --output qpdf_${QPDF_VERSION}-1_${TARGETARCH}.deb \
  https://github.com/paperless-ngx/builder/releases/download/qpdf-${QPDF_VERSION}/qpdf_${QPDF_VERSION}-1_${TARGETARCH}.deb \
  && dpkg --install ./libqpdf29_${QPDF_VERSION}-1_${TARGETARCH}.deb \
  && dpkg --install ./qpdf_${QPDF_VERSION}-1_${TARGETARCH}.deb \
  && echo "Installing Ghostscript ${GS_VERSION}" \
  && curl --fail --silent --show-error --location \
  --output libgs10_${GS_VERSION}.dfsg-1_${TARGETARCH}.deb \
  https://github.com/paperless-ngx/builder/releases/download/ghostscript-${GS_VERSION}/libgs10_${GS_VERSION}.dfsg-1_${TARGETARCH}.deb \
  && curl --fail --silent --show-error --location \
  --output ghostscript_${GS_VERSION}.dfsg-1_${TARGETARCH}.deb \
  https://github.com/paperless-ngx/builder/releases/download/ghostscript-${GS_VERSION}/ghostscript_${GS_VERSION}.dfsg-1_${TARGETARCH}.deb \
  && curl --fail --silent --show-error --location \
  --output libgs10-common_${GS_VERSION}.dfsg-1_all.deb \
  https://github.com/paperless-ngx/builder/releases/download/ghostscript-${GS_VERSION}/libgs10-common_${GS_VERSION}.dfsg-1_all.deb \
  && dpkg --install ./libgs10-common_${GS_VERSION}.dfsg-1_all.deb \
  && dpkg --install ./libgs10_${GS_VERSION}.dfsg-1_${TARGETARCH}.deb \
  && dpkg --install ./ghostscript_${GS_VERSION}.dfsg-1_${TARGETARCH}.deb \
  && echo "Installing jbig2enc" \
  && curl --fail --silent --show-error --location \
  --output jbig2enc_${JBIG2ENC_VERSION}-1_${TARGETARCH}.deb \
  https://github.com/paperless-ngx/builder/releases/download/jbig2enc-${JBIG2ENC_VERSION}/jbig2enc_${JBIG2ENC_VERSION}-1_${TARGETARCH}.deb \
  && dpkg --install ./jbig2enc_${JBIG2ENC_VERSION}-1_${TARGETARCH}.deb \
  && echo "Cleaning up image layer" \
  && rm --force --verbose *.deb \
  && rm --recursive --force --verbose /var/lib/apt/lists/* \
  && echo "Installing supervisor" \
  && python3 -m pip install --no-cache-dir --upgrade uv \
  && uv pip install --system supervisor==4.2.5

# Copy gunicorn config
# Changes very infrequently
WORKDIR /usr/src/paperless/

COPY gunicorn.conf.py .

# setup docker-specific things
# These change sometimes, but rarely
WORKDIR /usr/src/paperless/src/docker/

COPY [ \
  "docker/imagemagick-policy.xml", \
  "docker/supervisord.conf", \
  "docker/docker-entrypoint.sh", \
  "docker/docker-prepare.sh", \
  "docker/paperless_cmd.sh", \
  "docker/wait-for-redis.py", \
  "docker/env-from-file.sh", \
  "docker/management_script.sh", \
  "docker/flower-conditional.sh", \
  "docker/install_management_commands.sh", \
  "/usr/src/paperless/src/docker/" \
  ]

RUN set -eux \
  && echo "Configuring ImageMagick" \
  && mv imagemagick-policy.xml /etc/ImageMagick-6/policy.xml \
  && echo "Configuring supervisord" \
  && mkdir /var/log/supervisord /var/run/supervisord \
  && mv supervisord.conf /etc/supervisord.conf \
  && echo "Setting up Docker scripts" \
  && mv docker-entrypoint.sh /sbin/docker-entrypoint.sh \
  && chmod 755 /sbin/docker-entrypoint.sh \
  && mv docker-prepare.sh /sbin/docker-prepare.sh \
  && chmod 755 /sbin/docker-prepare.sh \
  && mv wait-for-redis.py /sbin/wait-for-redis.py \
  && chmod 755 /sbin/wait-for-redis.py \
  && mv env-from-file.sh /sbin/env-from-file.sh \
  && chmod 755 /sbin/env-from-file.sh \
  && mv paperless_cmd.sh /usr/local/bin/paperless_cmd.sh \
  && chmod 755 /usr/local/bin/paperless_cmd.sh \
  && mv flower-conditional.sh /usr/local/bin/flower-conditional.sh \
  && chmod 755 /usr/local/bin/flower-conditional.sh \
  && echo "Installing management commands" \
  && chmod +x install_management_commands.sh \
  && ./install_management_commands.sh
=======
    && apt-get update \
    && apt-get install --yes --quiet --no-install-recommends ${RUNTIME_PACKAGES} \
    && echo "Installing pre-built updates" \
      && curl --fail --silent --no-progress-meter --show-error --location --remote-name-all --parallel --parallel-max 4 \
        https://github.com/paperless-ngx/builder/releases/download/qpdf-${QPDF_VERSION}/libqpdf29_${QPDF_VERSION}-1_${TARGETARCH}.deb \
        https://github.com/paperless-ngx/builder/releases/download/qpdf-${QPDF_VERSION}/qpdf_${QPDF_VERSION}-1_${TARGETARCH}.deb \
        https://github.com/paperless-ngx/builder/releases/download/ghostscript-${GS_VERSION}/libgs10_${GS_VERSION}.dfsg-1_${TARGETARCH}.deb \
        https://github.com/paperless-ngx/builder/releases/download/ghostscript-${GS_VERSION}/ghostscript_${GS_VERSION}.dfsg-1_${TARGETARCH}.deb \
        https://github.com/paperless-ngx/builder/releases/download/ghostscript-${GS_VERSION}/libgs10-common_${GS_VERSION}.dfsg-1_all.deb \
        https://github.com/paperless-ngx/builder/releases/download/jbig2enc-${JBIG2ENC_VERSION}/jbig2enc_${JBIG2ENC_VERSION}-1_${TARGETARCH}.deb \
      && echo "Installing qpdf ${QPDF_VERSION}" \
        && dpkg --install ./libqpdf29_${QPDF_VERSION}-1_${TARGETARCH}.deb \
        && dpkg --install ./qpdf_${QPDF_VERSION}-1_${TARGETARCH}.deb \
      && echo "Installing Ghostscript ${GS_VERSION}" \
        && dpkg --install ./libgs10-common_${GS_VERSION}.dfsg-1_all.deb \
        && dpkg --install ./libgs10_${GS_VERSION}.dfsg-1_${TARGETARCH}.deb \
        && dpkg --install ./ghostscript_${GS_VERSION}.dfsg-1_${TARGETARCH}.deb \
      && echo "Installing jbig2enc" \
        && dpkg --install ./jbig2enc_${JBIG2ENC_VERSION}-1_${TARGETARCH}.deb \
      && echo "Configuring imagemagick" \
        && cp /etc/ImageMagick-6/paperless-policy.xml /etc/ImageMagick-6/policy.xml \
      && echo "Cleaning up image layer" \
        && rm --force --verbose *.deb \
    && rm --recursive --force --verbose /var/lib/apt/lists/*
>>>>>>> 7a07f1e8

WORKDIR /usr/src/paperless/src/

# Python dependencies
# Change pretty frequently
<<<<<<< HEAD
COPY --from=uv-base /usr/src/uv/requirements.txt ./
=======
COPY --chown=1000:1000 ["pyproject.toml", "uv.lock", "/usr/src/paperless/src/"]
>>>>>>> 7a07f1e8

# Packages needed only for building a few quick Python
# dependencies
ARG BUILD_PACKAGES="\
  build-essential \
  # https://github.com/PyMySQL/mysqlclient#linux
  default-libmysqlclient-dev \
  pkg-config"

# hadolint ignore=DL3042
RUN --mount=type=cache,target=${UV_CACHE_DIR},id=python-cache \
  set -eux \
  && echo "Installing build system packages" \
<<<<<<< HEAD
  && apt-get update \
  && apt-get install --yes --quiet --no-install-recommends ${BUILD_PACKAGES} \
  && python3 -m pip install --no-cache-dir --upgrade wheel uv \
  && echo "Installing Python requirements" \
  && curl --fail --silent --show-error --location \
  --output psycopg_c-3.2.4-cp312-cp312-linux_x86_64.whl \
  https://github.com/paperless-ngx/builder/releases/download/psycopg-3.2.4/psycopg_c-3.2.4-cp312-cp312-linux_x86_64.whl \
  && curl --fail --silent --show-error --location \
  --output psycopg_c-3.2.4-cp312-cp312-linux_aarch64.whl  \
  https://github.com/paperless-ngx/builder/releases/download/psycopg-3.2.4/psycopg_c-3.2.4-cp312-cp312-linux_aarch64.whl \
  && uv pip install --system --find-links . --requirement requirements.txt \
=======
    && apt-get update \
    && apt-get install --yes --quiet --no-install-recommends ${BUILD_PACKAGES} \
  && echo "Installing Python requirements" \
    && uv export --quiet --no-dev --all-extras --format requirements-txt --output-file requirements.txt \
    && uv pip install --system --no-python-downloads --python-preference system --requirements requirements.txt \
>>>>>>> 7a07f1e8
  && echo "Installing NLTK data" \
  && python3 -W ignore::RuntimeWarning -m nltk.downloader -d "/usr/share/nltk_data" snowball_data \
  && python3 -W ignore::RuntimeWarning -m nltk.downloader -d "/usr/share/nltk_data" stopwords \
  && python3 -W ignore::RuntimeWarning -m nltk.downloader -d "/usr/share/nltk_data" punkt_tab \
  && echo "Cleaning up image" \
  && apt-get --yes purge ${BUILD_PACKAGES} \
  && apt-get --yes autoremove --purge \
  && apt-get clean --yes \
  && rm --recursive --force --verbose *.whl \
  && rm --recursive --force --verbose /var/lib/apt/lists/* \
  && rm --recursive --force --verbose /tmp/* \
  && rm --recursive --force --verbose /var/tmp/* \
  && rm --recursive --force --verbose /var/cache/apt/archives/* \
  && truncate --size 0 /var/log/*log

# copy backend
COPY --chown=1000:1000 ./src ./

# copy frontend
COPY --from=compile-frontend --chown=1000:1000 /src/src/documents/static/frontend/ ./documents/static/frontend/

# add users, setup scripts
# Mount the compiled frontend to expected location
RUN set -eux \
  && echo "Setting up user/group" \
  && addgroup --gid 1000 paperless \
  && useradd --uid 1000 --gid paperless --home-dir /usr/src/paperless paperless \
  && echo "Creating volume directories" \
  && mkdir --parents --verbose /usr/src/paperless/data \
  && mkdir --parents --verbose /usr/src/paperless/media \
  && mkdir --parents --verbose /usr/src/paperless/consume \
  && mkdir --parents --verbose /usr/src/paperless/export \
  && echo "Creating gnupg directory" \
  && mkdir -m700 --verbose /usr/src/paperless/.gnupg \
  && echo "Adjusting all permissions" \
  && chown --from root:root --changes --recursive paperless:paperless /usr/src/paperless \
  && echo "Collecting static files" \
<<<<<<< HEAD
  && gosu paperless python3 manage.py collectstatic --clear --no-input --link \
  && gosu paperless python3 manage.py compilemessages
=======
    && s6-setuidgid paperless python3 manage.py collectstatic --clear --no-input --link \
    && s6-setuidgid paperless python3 manage.py compilemessages
>>>>>>> 7a07f1e8

VOLUME ["/usr/src/paperless/data", \
  "/usr/src/paperless/media", \
  "/usr/src/paperless/consume", \
  "/usr/src/paperless/export"]

ENTRYPOINT ["/init"]

EXPOSE 8000

HEALTHCHECK --interval=30s --timeout=10s --retries=5 CMD [ "curl", "-fs", "-S", "--max-time", "2", "http://localhost:8000" ]<|MERGE_RESOLUTION|>--- conflicted
+++ resolved
@@ -28,23 +28,6 @@
 RUN set -eux \
   && ./node_modules/.bin/ng build --configuration production
 
-<<<<<<< HEAD
-# Stage: uv-base
-# Purpose: Generates a requirements.txt file for building
-# Comments:
-#  - uv dependencies are not left in the final image
-FROM --platform=$BUILDPLATFORM docker.io/python:3.10.15-alpine AS uv-base
-
-WORKDIR /usr/src/uv
-
-COPY pyproject.toml ./
-
-RUN set -eux \
-  && echo "Installing uv" \
-  && python3 -m pip install --no-cache-dir --upgrade uv \
-  && echo "Generating requirements.txt" \
-  && uv pip compile pyproject.toml --output-file requirements.txt
-=======
 # Stage: s6-overlay-base
 # Purpose: Installs s6-overlay and rootfs
 # Comments:
@@ -55,10 +38,10 @@
 
 # https://github.com/just-containers/s6-overlay#customizing-s6-overlay-behaviour
 ENV \
-    S6_BEHAVIOUR_IF_STAGE2_FAILS=2 \
-    S6_CMD_WAIT_FOR_SERVICES_MAXTIME=0 \
-    S6_VERBOSITY=1 \
-    PATH=/command:$PATH
+  S6_BEHAVIOUR_IF_STAGE2_FAILS=2 \
+  S6_CMD_WAIT_FOR_SERVICES_MAXTIME=0 \
+  S6_VERBOSITY=1 \
+  PATH=/command:$PATH
 
 # Buildx provided, must be defined to use though
 ARG TARGETARCH
@@ -67,39 +50,38 @@
 ARG S6_OVERLAY_VERSION=3.2.0.2
 
 ARG S6_BUILD_TIME_PKGS="curl \
-                        xz-utils"
-
-RUN set -eux \
-    && echo "Installing build time packages" \
-      && apt-get update \
-      && apt-get install --yes --quiet --no-install-recommends ${S6_BUILD_TIME_PKGS} \
-    && echo "Determining arch" \
-      && S6_ARCH="" \
-      && if [ "${TARGETARCH}${TARGETVARIANT}" = "amd64" ]; then S6_ARCH="x86_64"; \
-      elif [ "${TARGETARCH}${TARGETVARIANT}" = "arm64" ]; then S6_ARCH="aarch64"; fi\
-      && if [ -z "${S6_ARCH}" ]; then { echo "Error: Not able to determine arch"; exit 1; }; fi \
-    && echo "Installing s6-overlay for ${S6_ARCH}" \
-      && curl --fail --silent --no-progress-meter --show-error --location --remote-name-all --parallel --parallel-max 4 \
-        "https://github.com/just-containers/s6-overlay/releases/download/v${S6_OVERLAY_VERSION}/s6-overlay-noarch.tar.xz" \
-        "https://github.com/just-containers/s6-overlay/releases/download/v${S6_OVERLAY_VERSION}/s6-overlay-noarch.tar.xz.sha256" \
-        "https://github.com/just-containers/s6-overlay/releases/download/v${S6_OVERLAY_VERSION}/s6-overlay-${S6_ARCH}.tar.xz" \
-        "https://github.com/just-containers/s6-overlay/releases/download/v${S6_OVERLAY_VERSION}/s6-overlay-${S6_ARCH}.tar.xz.sha256" \
-      && echo "Validating s6-archive checksums" \
-        && sha256sum --check ./*.sha256 \
-      && echo "Unpacking archives" \
-        && tar --directory / -Jxpf s6-overlay-noarch.tar.xz \
-        && tar --directory / -Jxpf s6-overlay-${S6_ARCH}.tar.xz \
-      && echo "Removing downloaded archives" \
-        && rm ./*.tar.xz \
-        && rm ./*.sha256 \
-    && echo "Cleaning up image" \
-      && apt-get --yes purge ${S6_BUILD_TIME_PKGS} \
-      && apt-get --yes autoremove --purge \
-      && rm -rf /var/lib/apt/lists/*
+  xz-utils"
+
+RUN set -eux \
+  && echo "Installing build time packages" \
+  && apt-get update \
+  && apt-get install --yes --quiet --no-install-recommends ${S6_BUILD_TIME_PKGS} \
+  && echo "Determining arch" \
+  && S6_ARCH="" \
+  && if [ "${TARGETARCH}${TARGETVARIANT}" = "amd64" ]; then S6_ARCH="x86_64"; \
+  elif [ "${TARGETARCH}${TARGETVARIANT}" = "arm64" ]; then S6_ARCH="aarch64"; fi\
+  && if [ -z "${S6_ARCH}" ]; then { echo "Error: Not able to determine arch"; exit 1; }; fi \
+  && echo "Installing s6-overlay for ${S6_ARCH}" \
+  && curl --fail --silent --no-progress-meter --show-error --location --remote-name-all --parallel --parallel-max 4 \
+  "https://github.com/just-containers/s6-overlay/releases/download/v${S6_OVERLAY_VERSION}/s6-overlay-noarch.tar.xz" \
+  "https://github.com/just-containers/s6-overlay/releases/download/v${S6_OVERLAY_VERSION}/s6-overlay-noarch.tar.xz.sha256" \
+  "https://github.com/just-containers/s6-overlay/releases/download/v${S6_OVERLAY_VERSION}/s6-overlay-${S6_ARCH}.tar.xz" \
+  "https://github.com/just-containers/s6-overlay/releases/download/v${S6_OVERLAY_VERSION}/s6-overlay-${S6_ARCH}.tar.xz.sha256" \
+  && echo "Validating s6-archive checksums" \
+  && sha256sum --check ./*.sha256 \
+  && echo "Unpacking archives" \
+  && tar --directory / -Jxpf s6-overlay-noarch.tar.xz \
+  && tar --directory / -Jxpf s6-overlay-${S6_ARCH}.tar.xz \
+  && echo "Removing downloaded archives" \
+  && rm ./*.tar.xz \
+  && rm ./*.sha256 \
+  && echo "Cleaning up image" \
+  && apt-get --yes purge ${S6_BUILD_TIME_PKGS} \
+  && apt-get --yes autoremove --purge \
+  && rm -rf /var/lib/apt/lists/*
 
 # Copy our service defs and filesystem
 COPY ./docker/rootfs /
->>>>>>> 7a07f1e8
 
 # Stage: main-app
 # Purpose: The final image
@@ -125,20 +107,13 @@
 
 # Set Python environment variables
 ENV PYTHONDONTWRITEBYTECODE=1 \
-<<<<<<< HEAD
   PYTHONUNBUFFERED=1 \
-  # Ignore warning from Whitenoise
+  # Ignore warning from Whitenoise about async iterators
   PYTHONWARNINGS="ignore:::django.http.response:517" \
-  PNGX_CONTAINERIZED=1
-=======
-    PYTHONUNBUFFERED=1 \
-    # Ignore warning from Whitenoise about async iterators
-    PYTHONWARNINGS="ignore:::django.http.response:517" \
-    PNGX_CONTAINERIZED=1 \
-    # https://docs.astral.sh/uv/reference/settings/#link-mode
-    UV_LINK_MODE=copy \
-    UV_CACHE_DIR=/cache/uv/
->>>>>>> 7a07f1e8
+  PNGX_CONTAINERIZED=1 \
+  # https://docs.astral.sh/uv/reference/settings/#link-mode
+  UV_LINK_MODE=copy \
+  UV_CACHE_DIR=/cache/uv/
 
 #
 # Begin installation and configuration
@@ -192,126 +167,36 @@
 # These change very infrequently
 RUN set -eux \
   echo "Installing system packages" \
-<<<<<<< HEAD
   && apt-get update \
   && apt-get install --yes --quiet --no-install-recommends ${RUNTIME_PACKAGES} \
   && echo "Installing pre-built updates" \
+  && curl --fail --silent --no-progress-meter --show-error --location --remote-name-all --parallel --parallel-max 4 \
+  https://github.com/paperless-ngx/builder/releases/download/qpdf-${QPDF_VERSION}/libqpdf29_${QPDF_VERSION}-1_${TARGETARCH}.deb \
+  https://github.com/paperless-ngx/builder/releases/download/qpdf-${QPDF_VERSION}/qpdf_${QPDF_VERSION}-1_${TARGETARCH}.deb \
+  https://github.com/paperless-ngx/builder/releases/download/ghostscript-${GS_VERSION}/libgs10_${GS_VERSION}.dfsg-1_${TARGETARCH}.deb \
+  https://github.com/paperless-ngx/builder/releases/download/ghostscript-${GS_VERSION}/ghostscript_${GS_VERSION}.dfsg-1_${TARGETARCH}.deb \
+  https://github.com/paperless-ngx/builder/releases/download/ghostscript-${GS_VERSION}/libgs10-common_${GS_VERSION}.dfsg-1_all.deb \
+  https://github.com/paperless-ngx/builder/releases/download/jbig2enc-${JBIG2ENC_VERSION}/jbig2enc_${JBIG2ENC_VERSION}-1_${TARGETARCH}.deb \
   && echo "Installing qpdf ${QPDF_VERSION}" \
-  && curl --fail --silent --show-error --location \
-  --output libqpdf29_${QPDF_VERSION}-1_${TARGETARCH}.deb \
-  https://github.com/paperless-ngx/builder/releases/download/qpdf-${QPDF_VERSION}/libqpdf29_${QPDF_VERSION}-1_${TARGETARCH}.deb \
-  && curl --fail --silent --show-error --location \
-  --output qpdf_${QPDF_VERSION}-1_${TARGETARCH}.deb \
-  https://github.com/paperless-ngx/builder/releases/download/qpdf-${QPDF_VERSION}/qpdf_${QPDF_VERSION}-1_${TARGETARCH}.deb \
   && dpkg --install ./libqpdf29_${QPDF_VERSION}-1_${TARGETARCH}.deb \
   && dpkg --install ./qpdf_${QPDF_VERSION}-1_${TARGETARCH}.deb \
   && echo "Installing Ghostscript ${GS_VERSION}" \
-  && curl --fail --silent --show-error --location \
-  --output libgs10_${GS_VERSION}.dfsg-1_${TARGETARCH}.deb \
-  https://github.com/paperless-ngx/builder/releases/download/ghostscript-${GS_VERSION}/libgs10_${GS_VERSION}.dfsg-1_${TARGETARCH}.deb \
-  && curl --fail --silent --show-error --location \
-  --output ghostscript_${GS_VERSION}.dfsg-1_${TARGETARCH}.deb \
-  https://github.com/paperless-ngx/builder/releases/download/ghostscript-${GS_VERSION}/ghostscript_${GS_VERSION}.dfsg-1_${TARGETARCH}.deb \
-  && curl --fail --silent --show-error --location \
-  --output libgs10-common_${GS_VERSION}.dfsg-1_all.deb \
-  https://github.com/paperless-ngx/builder/releases/download/ghostscript-${GS_VERSION}/libgs10-common_${GS_VERSION}.dfsg-1_all.deb \
   && dpkg --install ./libgs10-common_${GS_VERSION}.dfsg-1_all.deb \
   && dpkg --install ./libgs10_${GS_VERSION}.dfsg-1_${TARGETARCH}.deb \
   && dpkg --install ./ghostscript_${GS_VERSION}.dfsg-1_${TARGETARCH}.deb \
   && echo "Installing jbig2enc" \
-  && curl --fail --silent --show-error --location \
-  --output jbig2enc_${JBIG2ENC_VERSION}-1_${TARGETARCH}.deb \
-  https://github.com/paperless-ngx/builder/releases/download/jbig2enc-${JBIG2ENC_VERSION}/jbig2enc_${JBIG2ENC_VERSION}-1_${TARGETARCH}.deb \
   && dpkg --install ./jbig2enc_${JBIG2ENC_VERSION}-1_${TARGETARCH}.deb \
+  && echo "Configuring imagemagick" \
+  && cp /etc/ImageMagick-6/paperless-policy.xml /etc/ImageMagick-6/policy.xml \
   && echo "Cleaning up image layer" \
   && rm --force --verbose *.deb \
-  && rm --recursive --force --verbose /var/lib/apt/lists/* \
-  && echo "Installing supervisor" \
-  && python3 -m pip install --no-cache-dir --upgrade uv \
-  && uv pip install --system supervisor==4.2.5
-
-# Copy gunicorn config
-# Changes very infrequently
-WORKDIR /usr/src/paperless/
-
-COPY gunicorn.conf.py .
-
-# setup docker-specific things
-# These change sometimes, but rarely
-WORKDIR /usr/src/paperless/src/docker/
-
-COPY [ \
-  "docker/imagemagick-policy.xml", \
-  "docker/supervisord.conf", \
-  "docker/docker-entrypoint.sh", \
-  "docker/docker-prepare.sh", \
-  "docker/paperless_cmd.sh", \
-  "docker/wait-for-redis.py", \
-  "docker/env-from-file.sh", \
-  "docker/management_script.sh", \
-  "docker/flower-conditional.sh", \
-  "docker/install_management_commands.sh", \
-  "/usr/src/paperless/src/docker/" \
-  ]
-
-RUN set -eux \
-  && echo "Configuring ImageMagick" \
-  && mv imagemagick-policy.xml /etc/ImageMagick-6/policy.xml \
-  && echo "Configuring supervisord" \
-  && mkdir /var/log/supervisord /var/run/supervisord \
-  && mv supervisord.conf /etc/supervisord.conf \
-  && echo "Setting up Docker scripts" \
-  && mv docker-entrypoint.sh /sbin/docker-entrypoint.sh \
-  && chmod 755 /sbin/docker-entrypoint.sh \
-  && mv docker-prepare.sh /sbin/docker-prepare.sh \
-  && chmod 755 /sbin/docker-prepare.sh \
-  && mv wait-for-redis.py /sbin/wait-for-redis.py \
-  && chmod 755 /sbin/wait-for-redis.py \
-  && mv env-from-file.sh /sbin/env-from-file.sh \
-  && chmod 755 /sbin/env-from-file.sh \
-  && mv paperless_cmd.sh /usr/local/bin/paperless_cmd.sh \
-  && chmod 755 /usr/local/bin/paperless_cmd.sh \
-  && mv flower-conditional.sh /usr/local/bin/flower-conditional.sh \
-  && chmod 755 /usr/local/bin/flower-conditional.sh \
-  && echo "Installing management commands" \
-  && chmod +x install_management_commands.sh \
-  && ./install_management_commands.sh
-=======
-    && apt-get update \
-    && apt-get install --yes --quiet --no-install-recommends ${RUNTIME_PACKAGES} \
-    && echo "Installing pre-built updates" \
-      && curl --fail --silent --no-progress-meter --show-error --location --remote-name-all --parallel --parallel-max 4 \
-        https://github.com/paperless-ngx/builder/releases/download/qpdf-${QPDF_VERSION}/libqpdf29_${QPDF_VERSION}-1_${TARGETARCH}.deb \
-        https://github.com/paperless-ngx/builder/releases/download/qpdf-${QPDF_VERSION}/qpdf_${QPDF_VERSION}-1_${TARGETARCH}.deb \
-        https://github.com/paperless-ngx/builder/releases/download/ghostscript-${GS_VERSION}/libgs10_${GS_VERSION}.dfsg-1_${TARGETARCH}.deb \
-        https://github.com/paperless-ngx/builder/releases/download/ghostscript-${GS_VERSION}/ghostscript_${GS_VERSION}.dfsg-1_${TARGETARCH}.deb \
-        https://github.com/paperless-ngx/builder/releases/download/ghostscript-${GS_VERSION}/libgs10-common_${GS_VERSION}.dfsg-1_all.deb \
-        https://github.com/paperless-ngx/builder/releases/download/jbig2enc-${JBIG2ENC_VERSION}/jbig2enc_${JBIG2ENC_VERSION}-1_${TARGETARCH}.deb \
-      && echo "Installing qpdf ${QPDF_VERSION}" \
-        && dpkg --install ./libqpdf29_${QPDF_VERSION}-1_${TARGETARCH}.deb \
-        && dpkg --install ./qpdf_${QPDF_VERSION}-1_${TARGETARCH}.deb \
-      && echo "Installing Ghostscript ${GS_VERSION}" \
-        && dpkg --install ./libgs10-common_${GS_VERSION}.dfsg-1_all.deb \
-        && dpkg --install ./libgs10_${GS_VERSION}.dfsg-1_${TARGETARCH}.deb \
-        && dpkg --install ./ghostscript_${GS_VERSION}.dfsg-1_${TARGETARCH}.deb \
-      && echo "Installing jbig2enc" \
-        && dpkg --install ./jbig2enc_${JBIG2ENC_VERSION}-1_${TARGETARCH}.deb \
-      && echo "Configuring imagemagick" \
-        && cp /etc/ImageMagick-6/paperless-policy.xml /etc/ImageMagick-6/policy.xml \
-      && echo "Cleaning up image layer" \
-        && rm --force --verbose *.deb \
-    && rm --recursive --force --verbose /var/lib/apt/lists/*
->>>>>>> 7a07f1e8
+  && rm --recursive --force --verbose /var/lib/apt/lists/*
 
 WORKDIR /usr/src/paperless/src/
 
 # Python dependencies
 # Change pretty frequently
-<<<<<<< HEAD
-COPY --from=uv-base /usr/src/uv/requirements.txt ./
-=======
 COPY --chown=1000:1000 ["pyproject.toml", "uv.lock", "/usr/src/paperless/src/"]
->>>>>>> 7a07f1e8
 
 # Packages needed only for building a few quick Python
 # dependencies
@@ -325,25 +210,11 @@
 RUN --mount=type=cache,target=${UV_CACHE_DIR},id=python-cache \
   set -eux \
   && echo "Installing build system packages" \
-<<<<<<< HEAD
   && apt-get update \
   && apt-get install --yes --quiet --no-install-recommends ${BUILD_PACKAGES} \
-  && python3 -m pip install --no-cache-dir --upgrade wheel uv \
   && echo "Installing Python requirements" \
-  && curl --fail --silent --show-error --location \
-  --output psycopg_c-3.2.4-cp312-cp312-linux_x86_64.whl \
-  https://github.com/paperless-ngx/builder/releases/download/psycopg-3.2.4/psycopg_c-3.2.4-cp312-cp312-linux_x86_64.whl \
-  && curl --fail --silent --show-error --location \
-  --output psycopg_c-3.2.4-cp312-cp312-linux_aarch64.whl  \
-  https://github.com/paperless-ngx/builder/releases/download/psycopg-3.2.4/psycopg_c-3.2.4-cp312-cp312-linux_aarch64.whl \
-  && uv pip install --system --find-links . --requirement requirements.txt \
-=======
-    && apt-get update \
-    && apt-get install --yes --quiet --no-install-recommends ${BUILD_PACKAGES} \
-  && echo "Installing Python requirements" \
-    && uv export --quiet --no-dev --all-extras --format requirements-txt --output-file requirements.txt \
-    && uv pip install --system --no-python-downloads --python-preference system --requirements requirements.txt \
->>>>>>> 7a07f1e8
+  && uv export --quiet --no-dev --all-extras --format requirements-txt --output-file requirements.txt \
+  && uv pip install --system --no-python-downloads --python-preference system --requirements requirements.txt \
   && echo "Installing NLTK data" \
   && python3 -W ignore::RuntimeWarning -m nltk.downloader -d "/usr/share/nltk_data" snowball_data \
   && python3 -W ignore::RuntimeWarning -m nltk.downloader -d "/usr/share/nltk_data" stopwords \
@@ -381,13 +252,8 @@
   && echo "Adjusting all permissions" \
   && chown --from root:root --changes --recursive paperless:paperless /usr/src/paperless \
   && echo "Collecting static files" \
-<<<<<<< HEAD
-  && gosu paperless python3 manage.py collectstatic --clear --no-input --link \
-  && gosu paperless python3 manage.py compilemessages
-=======
-    && s6-setuidgid paperless python3 manage.py collectstatic --clear --no-input --link \
-    && s6-setuidgid paperless python3 manage.py compilemessages
->>>>>>> 7a07f1e8
+  && s6-setuidgid paperless python3 manage.py collectstatic --clear --no-input --link \
+  && s6-setuidgid paperless python3 manage.py compilemessages
 
 VOLUME ["/usr/src/paperless/data", \
   "/usr/src/paperless/media", \
